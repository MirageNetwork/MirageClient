--- conflicted
+++ resolved
@@ -118,15 +118,10 @@
 			ipCmd,
 			statusCmd,
 			pingCmd,
-<<<<<<< HEAD
 			//			ncCmd,
 			//			sshCmd,
-=======
-			ncCmd,
-			sshCmd,
 			funnelCmd,
 			serveCmd,
->>>>>>> 7bfb7744
 			versionCmd,
 			//			webCmd,
 			//			fileCmd,
