--- conflicted
+++ resolved
@@ -50,14 +50,6 @@
 		}
 	}
 	// 之后试探状态
-<<<<<<< HEAD
-break_for:
-	for !isServiceRunning() {
-		select {
-		case <-time.Tick(time.Second):
-		case <-time.After(time.Second * 30):
-			break break_for
-=======
 	ticker := time.NewTicker(time.Second)
 	defer ticker.Stop()
 	after := time.After(time.Second * 30)
@@ -68,7 +60,6 @@
 			err := errors.New("后台服务未正常运行")
 			w.Tx <- err
 			return err
->>>>>>> fcb6982e
 		}
 	}
 
